//! Helpers for drawing basic shapes on images.

<<<<<<< HEAD
use image::{GenericImage, ImageBuffer, Pixel};
use definitions::{VecBuffer, Clamp};
use conv::ValueInto;
=======
use image::{GenericImage, ImageBuffer};
use definitions::Image;
>>>>>>> 15da51e1
use rect::Rect;
use std::mem::swap;
use std::cmp::{min, max};
use std::f32;
use std::i32;

use pixelops::weighted_sum;
use rusttype::{FontCollection, Scale, point, PositionedGlyph};

/// Draws colored text on an image in place. `height` is your desired font height (in pixels), `scale` is augmented font scaling on both the x and y axis (in pixels). Note that this function *does not* support newlines, you must do this manually
pub fn draw_text_mut<I>(image: &mut I, color: I::Pixel, x: u32, y: u32, height: f32, scale: Scale, font_data: &[u8], text: &str) 
    where I: GenericImage, <I::Pixel as Pixel>::Subpixel: ValueInto<f32> + Clamp<f32>,
{

    let collection = FontCollection::from_bytes(font_data);
    let font = collection.into_font().unwrap();

    let pixel_height = height.ceil() as usize;
    let v_metrics = font.v_metrics(scale);
    let offset = point(0.0, v_metrics.ascent);

    let glyphs: Vec<PositionedGlyph> = font.layout(text, scale, offset).collect();

    let width = glyphs.iter().rev()
        .filter_map(|g| g.pixel_bounding_box()
                    .map(|b| b.min.x as f32 + g.unpositioned().h_metrics().advance_width))
        .next().unwrap_or(0.0).ceil() as usize;

    for g in glyphs {
        if let Some(bb) = g.pixel_bounding_box() {
            g.draw(|gx, gy, gv| {
                let gx = gx as i32 + bb.min.x;
                let gy = gy as i32 + bb.min.y;
                
                if gx >= 0 && gx < width as i32 && gy >= 0 && gy < pixel_height as i32 {

                  let pixel = image.get_pixel(gx as u32 + x, gy as u32 + y);
                  let weighted_color = weighted_sum(pixel, color, 1.0 - gv, gv);
                  image.put_pixel(gx as u32 + x, gy as u32 + y, weighted_color);
                }
            })
        }
    }
}

/// Draws a colored cross on an image in place. Handles coordinates outside image bounds.
#[cfg_attr(rustfmt, rustfmt_skip)]
pub fn draw_cross_mut<I>(image: &mut I, color: I::Pixel, x: i32, y: i32)
    where I: GenericImage
{
    let (width, height) = image.dimensions();
    let idx = |x, y| (3 * (y + 1) + x + 1) as usize;
    let stencil = [0u8, 1u8, 0u8,
                   1u8, 1u8, 1u8,
                   0u8, 1u8, 0u8];

    for sy in -1..2 {
        let iy = y + sy;
        if iy < 0 || iy >= height as i32 {
            continue;
        }

        for sx in -1..2 {
            let ix = x + sx;
            if ix < 0 || ix >= width as i32 {
                continue;
            }

            if stencil[idx(sx, sy)] == 1u8 {
                // bound checks already done
                unsafe { image.unsafe_put_pixel(ix as u32, iy as u32, color); }
            }
        }
    }
}

/// Draws a colored cross on an image. Handles coordinates outside image bounds.
pub fn draw_cross<I>(image: &I, color: I::Pixel, x: i32, y: i32) -> Image<I::Pixel>
    where I: GenericImage,
          I::Pixel: 'static
{
    let mut out = ImageBuffer::new(image.width(), image.height());
    out.copy_from(image, 0, 0);
    draw_cross_mut(&mut out, color, x, y);
    out
}

/// Draws as much of the line segment between start and end as lies inside the image bounds.
/// Uses [Bresenham's line drawing algorithm](https://en.wikipedia.org/wiki/Bresenham%27s_line_algorithm).
pub fn draw_line_segment<I>(image: &I,
                            start: (f32, f32),
                            end: (f32, f32),
                            color: I::Pixel)
                            -> Image<I::Pixel>
    where I: GenericImage,
          I::Pixel: 'static
{
    let mut out = ImageBuffer::new(image.width(), image.height());
    out.copy_from(image, 0, 0);
    draw_line_segment_mut(&mut out, start, end, color);
    out
}

/// Draws as much of the line segment between start and end as lies inside the image bounds.
/// Uses [Bresenham's line drawing algorithm](https://en.wikipedia.org/wiki/Bresenham%27s_line_algorithm).
pub fn draw_line_segment_mut<I>(image: &mut I, start: (f32, f32), end: (f32, f32), color: I::Pixel)
    where I: GenericImage,
          I::Pixel: 'static
{
    let (width, height) = image.dimensions();
    let in_bounds = |x, y| x >= 0 && x < width as i32 && y >= 0 && y < height as i32;

    let (mut x0, mut y0) = (start.0, start.1);
    let (mut x1, mut y1) = (end.0, end.1);

    let is_steep = (y1 - y0).abs() > (x1 - x0).abs();

    if is_steep {
        swap(&mut x0, &mut y0);
        swap(&mut x1, &mut y1);
    }

    if x0 > x1 {
        swap(&mut x0, &mut x1);
        swap(&mut y0, &mut y1);
    }

    let dx = x1 - x0;
    let dy = (y1 - y0).abs();
    let mut error = dx / 2f32;

    let y_step = if y0 < y1 { 1f32 } else { -1f32 };
    let mut y = y0 as i32;

    for x in x0 as i32..(x1 + 1f32) as i32 {
        unsafe {
            if is_steep {
                if in_bounds(y, x) {
                    image.unsafe_put_pixel(y as u32, x as u32, color);
                }
            } else if in_bounds(x, y) {
                image.unsafe_put_pixel(x as u32, y as u32, color);
            }
        }
        error -= dy;
        if error < 0f32 {
            y = (y as f32 + y_step) as i32;
            error += dx;
        }
    }
}

/// Draws as much of the line segment between start and end as lies inside the image bounds.
/// The parameters of blend are (line color, original color, line weight).
/// Uses [Xu's line drawing algorithm](https://en.wikipedia.org/wiki/Xiaolin_Wu%27s_line_algorithm).
pub fn draw_antialiased_line_segment<I, B>(image: &I,
                                           start: (i32, i32),
                                           end: (i32, i32),
                                           color: I::Pixel,
                                           blend: B)
                                           -> Image<I::Pixel>
    where I: GenericImage,
          I::Pixel: 'static,
          B: Fn(I::Pixel, I::Pixel, f32) -> I::Pixel
{
    let mut out = ImageBuffer::new(image.width(), image.height());
    out.copy_from(image, 0, 0);
    draw_antialiased_line_segment_mut(&mut out, start, end, color, blend);
    out
}

/// Draws as much of the line segment between start and end as lies inside the image bounds.
/// The parameters of blend are (line color, original color, line weight).
/// Uses [Xu's line drawing algorithm](https://en.wikipedia.org/wiki/Xiaolin_Wu%27s_line_algorithm).
pub fn draw_antialiased_line_segment_mut<I, B>(image: &mut I,
                                               start: (i32, i32),
                                               end: (i32, i32),
                                               color: I::Pixel,
                                               blend: B)
    where I: GenericImage,
          I::Pixel: 'static,
          B: Fn(I::Pixel, I::Pixel, f32) -> I::Pixel
{
    let (mut x0, mut y0) = (start.0, start.1);
    let (mut x1, mut y1) = (end.0, end.1);

    let is_steep = (y1 - y0).abs() > (x1 - x0).abs();

    if is_steep {
        if y0 > y1 {
            swap(&mut x0, &mut x1);
            swap(&mut y0, &mut y1);
        }
        let plotter = Plotter { image: image, transform: |x, y| (y, x), blend: blend };
        plot_wu_line(plotter, (y0, x0), (y1, x1), color);
    } else {
        if x0 > x1 {
            swap(&mut x0, &mut x1);
            swap(&mut y0, &mut y1);
        }
        let plotter = Plotter { image: image, transform: |x, y| (x, y), blend: blend };
        plot_wu_line(plotter, (x0, y0), (x1, y1), color);
    };
}

fn plot_wu_line<I, T, B>(mut plotter: Plotter<I, T, B>,
                         start: (i32, i32),
                         end: (i32, i32),
                         color: I::Pixel)
    where I: GenericImage, I::Pixel: 'static,
          T: Fn(i32, i32) -> (i32, i32),
          B: Fn(I::Pixel, I::Pixel, f32) -> I::Pixel
{
    let dx = end.0 - start.0;
    let dy = end.1 - start.1;
    let gradient = dy as f32 / dx as f32;
    let mut fy = start.1 as f32;

    for x in start.0..(end.0 + 1) {
        plotter.plot(x, fy as i32, color, 1.0 - fy.fract());
        plotter.plot(x, fy as i32 + 1, color, fy.fract());
        fy += gradient;
    }
}

struct Plotter<'a, I: 'a, T, B>
    where I: GenericImage, I::Pixel: 'static,
          T: Fn(i32, i32) -> (i32, i32),
          B: Fn(I::Pixel, I::Pixel, f32) -> I::Pixel
{
    image: &'a mut I,
    transform: T,
    blend: B
}

impl<'a, I, T, B> Plotter<'a, I, T, B>
    where I: GenericImage, I::Pixel: 'static,
          T: Fn(i32, i32) -> (i32, i32),
          B: Fn(I::Pixel, I::Pixel, f32) -> I::Pixel
{
    fn in_bounds(&self, x: i32, y: i32) -> bool {
        x >= 0 && x < self.image.width() as i32 && y >= 0 && y < self.image.height() as i32
    }

    pub fn plot(&mut self, x: i32, y: i32, line_color: I::Pixel, line_weight: f32) {
        let (x_trans, y_trans) = (self.transform)(x, y);
        if self.in_bounds(x_trans, y_trans) {
            let original = self.image.get_pixel(x_trans as u32, y_trans as u32);
            let blended = (self.blend)(line_color, original, line_weight);
            self.image.put_pixel(x_trans as u32, y_trans as u32, blended);
        }
    }
}

/// Draws as much of the boundary of a rectangle as lies inside the image bounds.
pub fn draw_hollow_rect<I>(image: &I, rect: Rect, color: I::Pixel) -> Image<I::Pixel>
    where I: GenericImage,
          I::Pixel: 'static
{
    let mut out = ImageBuffer::new(image.width(), image.height());
    out.copy_from(image, 0, 0);
    draw_hollow_rect_mut(&mut out, rect, color);
    out
}

/// Draws as much of the boundary of a rectangle as lies inside the image bounds.
pub fn draw_hollow_rect_mut<I>(image: &mut I, rect: Rect, color: I::Pixel)
    where I: GenericImage,
          I::Pixel: 'static
{
    let left = rect.left() as f32;
    let right = rect.right() as f32;
    let top = rect.top() as f32;
    let bottom = rect.bottom() as f32;

    draw_line_segment_mut(image, (left, top), (right, top), color);
    draw_line_segment_mut(image, (left, bottom), (right, bottom), color);
    draw_line_segment_mut(image, (left, top), (left, bottom), color);
    draw_line_segment_mut(image, (right, top), (right, bottom), color);
}

/// Draw as much of a rectangle, including its boundary, as lies inside the image bounds.
pub fn draw_filled_rect<I>(image: &I, rect: Rect, color: I::Pixel) -> Image<I::Pixel>
    where I: GenericImage,
          I::Pixel: 'static
{
    let mut out = ImageBuffer::new(image.width(), image.height());
    out.copy_from(image, 0, 0);
    draw_filled_rect_mut(&mut out, rect, color);
    out
}

/// Draw as much of a rectangle, including its boundary, as lies inside the image bounds.
pub fn draw_filled_rect_mut<I>(image: &mut I, rect: Rect, color: I::Pixel)
    where I: GenericImage,
          I::Pixel: 'static
{
    let image_bounds = Rect::at(0, 0).of_size(image.width(), image.height());
    if let Some(intersection) = image_bounds.intersect(rect) {
        for dy in 0..intersection.height() {
            for dx in 0..intersection.width() {
                let x = intersection.left() as u32 + dx;
                let y = intersection.top() as u32 + dy;
                unsafe { image.unsafe_put_pixel(x, y, color); }
            }
        }
    }
}

/// Draw as much of an ellipse as lies inside the image bounds.
/// Uses Midpoint Ellipse Drawing Algorithm. (Modified from Bresenham's algorithm) (http://tutsheap.com/c/mid-point-ellipse-drawing-algorithm/)
///
/// The ellipse is axis-aligned and satisfies the following equation:
///
/// (`x^2 / width_radius^2) + (y^2 / height_radius^2) = 1`
pub fn draw_hollow_ellipse<I>(image: &I,
                              center: (i32, i32),
                              width_radius: i32,
                              height_radius: i32,
                              color: I::Pixel) -> Image<I::Pixel>
    where I: GenericImage,
          I::Pixel: 'static
{
    let mut out = ImageBuffer::new(image.width(), image.height());
    out.copy_from(image, 0, 0);
    draw_hollow_ellipse_mut(&mut out, center, width_radius, height_radius, color);
    out
}

/// Draw as much of an ellipse as lies inside the image bounds.
/// Uses Midpoint Ellipse Drawing Algorithm. (Modified from Bresenham's algorithm) (http://tutsheap.com/c/mid-point-ellipse-drawing-algorithm/)
///
/// The ellipse is axis-aligned and satisfies the following equation:
///
/// `(x^2 / width_radius^2) + (y^2 / height_radius^2) = 1`
pub fn draw_hollow_ellipse_mut<I>(image: &mut I, center: (i32, i32), width_radius: i32, height_radius: i32, color: I::Pixel)
    where I: GenericImage,
          I::Pixel: 'static
{
    // Circle drawing algorithm is faster, so use it if the given ellipse is actually a circle.
    if width_radius == height_radius {
        draw_hollow_circle_mut(image, center, width_radius, color);
        return;
    }

    let draw_quad_pixels = |x0: i32, y0: i32, x: i32, y: i32| {
        draw_if_in_bounds(image, x0 + x, y0 + y, color);
        draw_if_in_bounds(image, x0 - x, y0 + y, color);
        draw_if_in_bounds(image, x0 + x, y0 - y, color);
        draw_if_in_bounds(image, x0 - x, y0 - y, color);
    };

    draw_ellipse(draw_quad_pixels, center, width_radius, height_radius);
}

/// Draw as much of an ellipse, including its contents, as lies inside the image bounds.
/// Uses Midpoint Ellipse Drawing Algorithm. (Modified from Bresenham's algorithm) (http://tutsheap.com/c/mid-point-ellipse-drawing-algorithm/)
///
/// The ellipse is axis-aligned and satisfies the following equation:
///
/// `(x^2 / width_radius^2) + (y^2 / height_radius^2) <= 1`
pub fn draw_filled_ellipse<I>(image: &I,
                              center: (i32, i32),
                              width_radius: i32,
                              height_radius: i32,
                              color: I::Pixel) -> Image<I::Pixel>
    where I: GenericImage,
          I::Pixel: 'static
{
    let mut out = ImageBuffer::new(image.width(), image.height());
    out.copy_from(image, 0, 0);
    draw_filled_ellipse_mut(&mut out, center, width_radius, height_radius, color);
    out
}

/// Draw as much of an ellipse, including its contents, as lies inside the image bounds.
/// Uses Midpoint Ellipse Drawing Algorithm. (Modified from Bresenham's algorithm) (http://tutsheap.com/c/mid-point-ellipse-drawing-algorithm/)
///
/// The ellipse is axis-aligned and satisfies the following equation:
///
/// `(x^2 / width_radius^2) + (y^2 / height_radius^2) <= 1`
pub fn draw_filled_ellipse_mut<I>(image: &mut I, center: (i32, i32), width_radius: i32, height_radius: i32, color: I::Pixel)
    where I: GenericImage,
          I::Pixel: 'static
{
    // Circle drawing algorithm is faster, so use it if the given ellipse is actually a circle.
    if width_radius == height_radius {
        draw_filled_circle_mut(image, center, width_radius, color);
        return;
    }

    let draw_line_pairs = |x0: i32, y0: i32, x: i32, y: i32| {
        draw_line_segment_mut(image, ((x0 - x) as f32, (y0 + y) as f32), ((x0 + x) as f32, (y0 + y) as f32), color);
        draw_line_segment_mut(image, ((x0 - x) as f32, (y0 - y) as f32), ((x0 + x) as f32, (y0 - y) as f32), color);
    };

    draw_ellipse(draw_line_pairs, center, width_radius, height_radius);
}

// Implements the Midpoint Ellipse Drawing Algorithm. (Modified from Bresenham's algorithm) (http://tutsheap.com/c/mid-point-ellipse-drawing-algorithm/)
// Takes a function that determines how to render the points on the ellipse.
fn draw_ellipse<F>(mut render_func: F, center: (i32, i32), width_radius: i32, height_radius: i32)
    where F: FnMut(i32, i32, i32, i32)
{
    let (x0, y0) = center;
    let w2 = width_radius * width_radius;
    let h2 = height_radius * height_radius;
    let mut x = 0;
    let mut y = height_radius;
    let mut px = 0;
    let mut py = 2 * w2 * y;

    render_func(x0, y0, x, y);

    // Top and bottom regions.
    let mut p = (h2 - (w2 * height_radius)) as f32 + (0.25 * w2 as f32);
    while px < py {
        x += 1;
        px += 2 * h2;
        if p < 0.0 {
            p += (h2 + px) as f32;
        } else {
            y -= 1;
            py += -2 * w2;
            p += (h2 + px - py) as f32;
        }

        render_func(x0, y0, x, y);
    }

    // Left and right regions.
    p = (h2 as f32) * (x as f32 + 0.5).powi(2) + (w2 * (y - 1).pow(2)) as f32 - (w2 * h2) as f32;
    while y > 0 {
        y -= 1;
        py += -2 * w2;
        if p > 0.0 {
            p += (w2 - py) as f32;
        } else {
            x += 1;
            px += 2 * h2;
            p += (w2 - py + px) as f32;
        }

        render_func(x0, y0, x, y);
    }
}

/// Draw as much of a circle as lies inside the image bounds.
pub fn draw_hollow_circle<I>(image: &I,
                             center: (i32, i32),
                             radius: i32,
                             color: I::Pixel) -> Image<I::Pixel>
    where I: GenericImage,
          I::Pixel: 'static
{
    let mut out = ImageBuffer::new(image.width(), image.height());
    out.copy_from(image, 0, 0);
    draw_hollow_circle_mut(&mut out, center, radius, color);
    out
}

/// Draw as much of a circle as lies inside the image bounds.
pub fn draw_hollow_circle_mut<I>(image: &mut I, center: (i32, i32), radius: i32, color: I::Pixel)
    where I: GenericImage,
          I::Pixel: 'static
{
    let mut x = radius;
    let mut y = 0i32;
    let mut err = 0i32;
    let x0 = center.0;
    let y0 = center.1;

    while x >= y {
       draw_if_in_bounds(image, x0 + x, y0 + y, color);
       draw_if_in_bounds(image, x0 + y, y0 + x, color);
       draw_if_in_bounds(image, x0 - y, y0 + x, color);
       draw_if_in_bounds(image, x0 - x, y0 + y, color);
       draw_if_in_bounds(image, x0 - x, y0 - y, color);
       draw_if_in_bounds(image, x0 - y, y0 - x, color);
       draw_if_in_bounds(image, x0 + y, y0 - x, color);
       draw_if_in_bounds(image, x0 + x, y0 - y, color);

       y += 1;
       err += 1 + 2 * y;
       if 2 * (err - x) + 1 > 0 {
           x -= 1;
           err += 1 - 2 * x;
       }
    }
}

/// Draw as much of a circle, including its contents, as lies inside the image bounds.
pub fn draw_filled_circle_mut<I>(image: &mut I, center: (i32, i32), radius: i32, color: I::Pixel)
    where I: GenericImage,
          I::Pixel: 'static
{
    let mut x = radius;
    let mut y = 0i32;
    let mut err = 0i32;
    let x0 = center.0;
    let y0 = center.1;

    while x >= y {
        draw_line_segment_mut(image, ((x0 - x) as f32, (y0 + y) as f32), ((x0 + x) as f32, (y0 + y) as f32), color);
        draw_line_segment_mut(image, ((x0 - y) as f32, (y0 + x) as f32), ((x0 + y) as f32, (y0 + x) as f32), color);
        draw_line_segment_mut(image, ((x0 - x) as f32, (y0 - y) as f32), ((x0 + x) as f32, (y0 - y) as f32), color);
        draw_line_segment_mut(image, ((x0 - y) as f32, (y0 - x) as f32), ((x0 + y) as f32, (y0 - x) as f32), color);

        y += 1;
        err += 1 + 2 * y;
        if 2 * (err - x) + 1 > 0 {
            x -= 1;
            err += 1 - 2 * x;
        }
    }
}

/// Draw as much of a circle and its contents as lies inside the image bounds.
pub fn draw_filled_circle<I>(image: &I,
                             center: (i32, i32),
                             radius: i32,
                             color: I::Pixel) -> Image<I::Pixel>
    where I: GenericImage,
          I::Pixel: 'static
{
    let mut out = ImageBuffer::new(image.width(), image.height());
    out.copy_from(image, 0, 0);
    draw_filled_circle_mut(&mut out, center, radius, color);
    out
}

// Set pixel at (x, y) to color if this point lies within image bounds,
// otherwise do nothing.
fn draw_if_in_bounds<I>(image: &mut I, x: i32, y: i32, color: I::Pixel)
    where I: GenericImage,
          I::Pixel: 'static
{
    if x >= 0 && x < image.width() as i32 && y >= 0 && y < image.height() as i32{
        image.put_pixel(x as u32, y as u32, color);
    }
}

/// A 2D point.
#[derive(Debug, Copy, Clone, PartialEq, Eq)]
pub struct Point<T: Copy + PartialEq + Eq> {
    x: T,
    y: T,
}

impl<T: Copy + PartialEq + Eq> Point<T> {
    /// Construct a point at (x, y).
    pub fn new (x: T, y: T) -> Point<T> {
        Point::<T> { x: x, y: y}
    }
}

/// Draws as much of a filled convex polygon as lies within image bounds. The provided
/// list of points should be an open path, i.e. the first and last points must not be equal.
/// An implicit edge is added from the last to the first point in the slice.
///
/// Does not validate that input is convex.
pub fn draw_convex_polygon<I>(image: &I, poly: &[Point<i32>], color: I::Pixel) -> Image<I::Pixel>
    where I : GenericImage, I::Pixel: 'static
{
    let mut out = ImageBuffer::new(image.width(), image.height());
    out.copy_from(image, 0, 0);
    draw_convex_polygon_mut(&mut out, poly, color);
    out
}

/// Draws as much of a filled convex polygon as lies within image bounds. The provided
/// list of points should be an open path, i.e. the first and last points must not be equal.
/// An implicit edge is added from the last to the first point in the slice.
///
/// Does not validate that input is convex.
pub fn draw_convex_polygon_mut<I>(image: &mut I, poly: &[Point<i32>], color: I::Pixel)
    where I : GenericImage, I::Pixel: 'static
{
    if poly.len() == 0 {
        return;
    }
    if poly[0] == poly[poly.len() - 1] {
        panic!("First point {:?} == last point {:?}", poly[0], poly[poly.len() - 1]);
    }

    let mut y_min = i32::MAX;
    let mut y_max = i32::MIN;
    for p in poly {
        y_min = min(y_min, p.y);
        y_max = max(y_max, p.y);
    }

    let (width, height) = image.dimensions();

    // Intersect polygon vertical range with image bounds
    y_min = max(0, min(y_min, height as i32 - 1));
    y_max = max(0, min(y_max, height as i32 - 1));

    let mut closed = Vec::with_capacity(poly.len() + 1);
    for p in poly {
        closed.push(*p);
    }
    closed.push(poly[0]);

    let edges: Vec<&[Point<i32>]> = closed.windows(2).collect();
    let mut intersections: Vec<i32> = Vec::new();

    for y in y_min..y_max + 1 {
        for edge in &edges {
            let p0 = edge[0];
            let p1 = edge[1];

            if p0.y <= y && p1.y >= y || p1.y <= y && p0.y >= y {
                // Need to handle horizontal lines specially
                if p0.y == p1.y {
                    intersections.push(p0.x);
                    intersections.push(p1.x);
                }
                else {
                    let fraction = (y - p0.y) as f32 / (p1.y - p0.y) as f32;
                    let inter = p0.x as f32 + fraction * (p1.x - p0.x) as f32;
                    intersections.push(inter.round() as i32);
                }
            }
        }

        intersections.sort();
        let mut i = 0;
        loop {
            // Handle points where multiple lines intersect
            while i + 1 < intersections.len() && intersections[i] == intersections[i + 1] {
                i += 1;
            }
            if i >= intersections.len() {
                break;
            }
            if i + 1 == intersections.len() {
                draw_if_in_bounds(image, intersections[i], y, color);
                break;
            }
            let from = max(0, min(intersections[i], width as i32 - 1));
            let to = max(0, min(intersections[i + 1], width as i32 - 1));
            for x in from..to + 1 {
                image.put_pixel(x as u32, y as u32, color);
            }
            i += 2;
        }

        intersections.clear();
    }

    for edge in &edges {
        let start = (edge[0].x as f32, edge[0].y as f32);
        let end = (edge[1].x as f32, edge[1].y as f32);
        draw_line_segment_mut(image, start, end, color);
    }
}

/// Draws as much of a cubic bezier curve as lies within image bounds.
pub fn draw_cubic_bezier_curve<I>(image: &I, start: (f32, f32), end: (f32, f32), control_a: (f32, f32), control_b: (f32, f32), color: I::Pixel) -> Image<I::Pixel>
    where I : GenericImage, I::Pixel: 'static
{
    let mut out = ImageBuffer::new(image.width(), image.height());
    out.copy_from(image, 0, 0);
    draw_cubic_bezier_curve_mut(&mut out, start, end, control_a, control_b, color);
    out
}

/// Draws as much of a cubic bezier curve as lies within image bounds.
pub fn draw_cubic_bezier_curve_mut<I>(image: &mut I, start: (f32, f32), end: (f32, f32), control_a: (f32, f32), control_b: (f32, f32), color: I::Pixel)
    where I : GenericImage, I::Pixel: 'static
{
    // Bezier Curve function from: https://pomax.github.io/bezierinfo/#control
    let cubic_bezier_curve = |t: f32| {
        let t2 = t * t;
        let t3 = t2 * t;
        let mt = 1.0 - t;
        let mt2 = mt * mt;
        let mt3 = mt2 * mt;
        let x = (start.0 * mt3) + (3.0 * control_a.0 * mt2 * t) + (3.0 * control_b.0 * mt * t2) + (end.0 * t3);
        let y = (start.1 * mt3) + (3.0 * control_a.1 * mt2 * t) + (3.0 * control_b.1 * mt * t2) + (end.1 * t3);
        (x.round(), y.round()) // round to nearest pixel, to avoid ugly line artifacts
    };

    let distance = |point_a: (f32, f32), point_b: (f32, f32)| {
        ((point_a.0 - point_b.0).powi(2) + (point_a.1 - point_b.1).powi(2)).sqrt()
    };

    // Approximate curve's length by adding distance between control points.
    let curve_length_bound: f32 = distance(start, control_a) + distance(control_a, control_b) + distance(control_b, end);

    // Use hyperbola function to give shorter curves a bias in number of line segments.
    let num_segments: i32 = ((curve_length_bound.powi(2) + 800.0).sqrt() / 8.0) as i32;

    // Sample points along the curve and connect them with line segments.
    let t_interval = 1f32 / (num_segments as f32);
    let mut t1 = 0f32;
    for i in 0..num_segments {
        let t2 = (i as f32 + 1.0) * t_interval;
        draw_line_segment_mut(image, cubic_bezier_curve(t1), cubic_bezier_curve(t2), color);
        t1 = t2;
    }
}

#[cfg(test)]
mod test {
    use super::*;
    use rect::Rect;
    use image::{GrayImage, ImageBuffer, Luma, RgbImage, Rgb};
    use test::{Bencher, black_box};

    #[test]
    #[cfg_attr(rustfmt, rustfmt_skip)]
    fn test_draw_corner_inside_bounds() {
      let image: GrayImage = ImageBuffer::from_pixel(5, 5, Luma([1u8]));

      let expected: GrayImage = ImageBuffer::from_raw(5, 5, vec![
          1, 1, 1, 1, 1,
          1, 1, 2, 1, 1,
          1, 2, 2, 2, 1,
          1, 1, 2, 1, 1,
          1, 1, 1, 1, 1]).unwrap();

      assert_pixels_eq!(draw_cross(&image, Luma([2u8]), 2, 2), expected);
    }

    #[test]
    #[cfg_attr(rustfmt, rustfmt_skip)]
    fn test_draw_corner_partially_outside_left() {
        let image: GrayImage = ImageBuffer::from_pixel(5, 5, Luma([1u8]));

        let expected: GrayImage = ImageBuffer::from_raw(5, 5, vec![
            1, 1, 1, 1, 1,
            2, 1, 1, 1, 1,
            2, 2, 1, 1, 1,
            2, 1, 1, 1, 1,
            1, 1, 1, 1, 1]).unwrap();

        assert_pixels_eq!(draw_cross(&image, Luma([2u8]), 0, 2), expected);
    }

    #[test]
    #[cfg_attr(rustfmt, rustfmt_skip)]
    fn test_draw_corner_partially_outside_right() {
        let image: GrayImage = ImageBuffer::from_pixel(5, 5, Luma([1u8]));

        let expected: GrayImage = ImageBuffer::from_raw(5, 5, vec![
            1, 1, 1, 1, 1,
            1, 1, 1, 1, 2,
            1, 1, 1, 2, 2,
            1, 1, 1, 1, 2,
            1, 1, 1, 1, 1]).unwrap();

        assert_pixels_eq!(draw_cross(&image, Luma([2u8]), 4, 2), expected);
    }

    #[test]
    #[cfg_attr(rustfmt, rustfmt_skip)]
    fn test_draw_corner_partially_outside_bottom() {
        let image: GrayImage = ImageBuffer::from_pixel(5, 5, Luma([1u8]));

        let expected: GrayImage = ImageBuffer::from_raw(5, 5, vec![
            1, 1, 1, 1, 1,
            1, 1, 1, 1, 1,
            1, 1, 1, 1, 1,
            1, 1, 3, 1, 1,
            1, 3, 3, 3, 1]).unwrap();

        assert_pixels_eq!(draw_cross(&image, Luma([3u8]), 2, 4), expected);
    }

    #[test]
    #[cfg_attr(rustfmt, rustfmt_skip)]
    fn test_draw_corner_partially_outside_top() {
        let image: GrayImage = ImageBuffer::from_pixel(5, 5, Luma([1u8]));

        let expected: GrayImage = ImageBuffer::from_raw(5, 5, vec![
            1, 9, 9, 9, 1,
            1, 1, 9, 1, 1,
            1, 1, 1, 1, 1,
            1, 1, 1, 1, 1,
            1, 1, 1, 1, 1]).unwrap();

        assert_pixels_eq!(draw_cross(&image, Luma([9u8]), 2, 0), expected);
    }

    #[test]
    #[cfg_attr(rustfmt, rustfmt_skip)]
    fn test_draw_corner_outside_bottom() {
        let image: GrayImage = ImageBuffer::from_pixel(5, 5, Luma([1u8]));

        let expected: GrayImage = ImageBuffer::from_raw(5, 5, vec![
            1, 1, 1, 1, 1,
            1, 1, 1, 1, 1,
            1, 1, 1, 1, 1,
            1, 1, 1, 1, 1,
            9, 1, 1, 1, 1]).unwrap();

        assert_pixels_eq!(draw_cross(&image, Luma([9u8]), 0, 5), expected);
    }

    #[test]
    #[cfg_attr(rustfmt, rustfmt_skip)]
    fn test_draw_corner_outside_right() {
        let image: GrayImage = ImageBuffer::from_pixel(5, 5, Luma([1u8]));

        let expected: GrayImage = ImageBuffer::from_raw(5, 5, vec![
            1, 1, 1, 1, 9,
            1, 1, 1, 1, 1,
            1, 1, 1, 1, 1,
            1, 1, 1, 1, 1,
            1, 1, 1, 1, 1]).unwrap();

        assert_pixels_eq!(draw_cross(&image, Luma([9u8]), 5, 0), expected);
    }


// Octants for line directions:
//
//   \ 5 | 6 /
//   4 \ | / 7
//   ---   ---
//   3 / | \ 0
//   / 2 | 1 \

    #[test]
    #[cfg_attr(rustfmt, rustfmt_skip)]
    fn test_draw_line_segment_horizontal() {
        let image: GrayImage = ImageBuffer::from_pixel(5, 5, Luma([1u8]));

        let expected: GrayImage = ImageBuffer::from_raw(5, 5, vec![
            1, 1, 1, 1, 1,
            4, 4, 4, 4, 4,
            1, 1, 1, 1, 1,
            1, 1, 1, 1, 1,
            1, 1, 1, 1, 1]).unwrap();

        let right = draw_line_segment(&image, (-3f32, 1f32), (6f32, 1f32), Luma([4u8]));
        assert_pixels_eq!(right, expected);

        let left = draw_line_segment(&image, (6f32, 1f32), (-3f32, 1f32), Luma([4u8]));
        assert_pixels_eq!(left, expected);
    }

    #[test]
    #[cfg_attr(rustfmt, rustfmt_skip)]
    fn test_draw_line_segment_oct0_and_oct4() {
        let image: GrayImage = ImageBuffer::from_pixel(5, 5, Luma([1u8]));

        let expected: GrayImage = ImageBuffer::from_raw(5, 5, vec![
            1, 1, 1, 1, 1,
            1, 9, 9, 1, 1,
            1, 1, 1, 9, 9,
            1, 1, 1, 1, 1,
            1, 1, 1, 1, 1]).unwrap();

        let oct0 = draw_line_segment(&image, (1f32, 1f32), (4f32, 2f32), Luma([9u8]));
        assert_pixels_eq!(oct0, expected);

        let oct4 = draw_line_segment(&image, (4f32, 2f32), (1f32, 1f32), Luma([9u8]));
        assert_pixels_eq!(oct4, expected);
    }

    #[test]
    #[cfg_attr(rustfmt, rustfmt_skip)]
    fn test_draw_line_segment_diagonal() {
        let image: GrayImage = ImageBuffer::from_pixel(5, 5, Luma([1u8]));

        let expected: GrayImage = ImageBuffer::from_raw(5, 5, vec![
            1, 1, 1, 1, 1,
            1, 6, 1, 1, 1,
            1, 1, 6, 1, 1,
            1, 1, 1, 6, 1,
            1, 1, 1, 1, 1]).unwrap();

        let down_right = draw_line_segment(&image, (1f32, 1f32), (3f32, 3f32), Luma([6u8]));
        assert_pixels_eq!(down_right, expected);

        let up_left = draw_line_segment(&image, (3f32, 3f32), (1f32, 1f32), Luma([6u8]));
        assert_pixels_eq!(up_left, expected);
    }

    #[test]
    #[cfg_attr(rustfmt, rustfmt_skip)]
    fn test_draw_line_segment_oct1_and_oct5() {
        let image: GrayImage = ImageBuffer::from_pixel(5, 5, Luma([1u8]));

        let expected: GrayImage = ImageBuffer::from_raw(5, 5, vec![
            5, 1, 1, 1, 1,
            5, 1, 1, 1, 1,
            5, 1, 1, 1, 1,
            1, 5, 1, 1, 1,
            1, 5, 1, 1, 1]).unwrap();

        let oct1 = draw_line_segment(&image, (0f32, 0f32), (1f32, 4f32), Luma([5u8]));
        assert_pixels_eq!(oct1, expected);

        let oct5 = draw_line_segment(&image, (1f32, 4f32), (0f32, 0f32), Luma([5u8]));
        assert_pixels_eq!(oct5, expected);
    }

    #[test]
    #[cfg_attr(rustfmt, rustfmt_skip)]
    fn test_draw_line_segment_vertical() {
        let image: GrayImage = ImageBuffer::from_pixel(5, 5, Luma([1u8]));

        let expected: GrayImage = ImageBuffer::from_raw(5, 5, vec![
            1, 1, 1, 1, 1,
            1, 1, 1, 8, 1,
            1, 1, 1, 8, 1,
            1, 1, 1, 8, 1,
            1, 1, 1, 1, 1]).unwrap();

        let down = draw_line_segment(&image, (3f32, 1f32), (3f32, 3f32), Luma([8u8]));
        assert_pixels_eq!(down, expected);

        let up = draw_line_segment(&image, (3f32, 3f32), (3f32, 1f32), Luma([8u8]));
        assert_pixels_eq!(up, expected);
    }

    #[test]
    #[cfg_attr(rustfmt, rustfmt_skip)]
    fn test_draw_line_segment_oct2_and_oct6() {
        let image: GrayImage = ImageBuffer::from_pixel(5, 5, Luma([1u8]));

        let expected: GrayImage = ImageBuffer::from_raw(5, 5, vec![
            1, 1, 4, 1, 1,
            1, 1, 4, 1, 1,
            1, 4, 1, 1, 1,
            1, 4, 1, 1, 1,
            1, 1, 1, 1, 1]).unwrap();

        let oct2 = draw_line_segment(&image, (2f32, 0f32), (1f32, 3f32), Luma([4u8]));
        assert_pixels_eq!(oct2, expected);

        let oct6 = draw_line_segment(&image, (1f32, 3f32), (2f32, 0f32), Luma([4u8]));
        assert_pixels_eq!(oct6, expected);
    }

    #[test]
    #[cfg_attr(rustfmt, rustfmt_skip)]
    fn test_draw_line_segment_oct3_and_oct7() {
        let image: GrayImage = ImageBuffer::from_pixel(5, 5, Luma([1u8]));

        let expected: GrayImage = ImageBuffer::from_raw(5, 5, vec![
            1, 1, 1, 1, 1,
            1, 1, 1, 1, 1,
            1, 1, 1, 1, 1,
            1, 1, 1, 2, 2,
            2, 2, 2, 1, 1]).unwrap();

        let oct3 = draw_line_segment(&image, (0f32, 4f32), (5f32, 3f32), Luma([2u8]));
        assert_pixels_eq!(oct3, expected);

        let oct7 = draw_line_segment(&image, (5f32, 3f32), (0f32, 4f32), Luma([2u8]));
        assert_pixels_eq!(oct7, expected);
    }

    #[test]
    #[cfg_attr(rustfmt, rustfmt_skip)]
    fn test_draw_antialiased_line_segment_horizontal_and_vertical() {
        use image::imageops::rotate270;
        use pixelops::interpolate;

        let image: GrayImage = ImageBuffer::from_pixel(5, 5, Luma([1u8]));

        let expected: GrayImage = ImageBuffer::from_raw(5, 5, vec![
            1, 1, 1, 1, 1,
            1, 1, 1, 1, 1,
            1, 1, 1, 1, 1,
            1, 2, 2, 2, 2,
            1, 1, 1, 1, 1]).unwrap();

        let color = Luma([2u8]);
        // Deliberately ends one pixel out of bounds
        let right = draw_antialiased_line_segment(&image, (1, 3), (5, 3), color, interpolate);
        assert_pixels_eq!(right, expected);

        // Deliberately starts one pixel out of bounds
        let left = draw_antialiased_line_segment(&image, (5, 3), (1, 3), color, interpolate);
        assert_pixels_eq!(left, expected);

        // Deliberately starts one pixel out of bounds
        let down = draw_antialiased_line_segment(&image, (3, -1), (3, 3), color, interpolate);
        assert_pixels_eq!(down, rotate270(&expected));

        // Deliberately end one pixel out of bounds
        let up = draw_antialiased_line_segment(&image, (3, 3), (3, -1), color, interpolate);
        assert_pixels_eq!(up, rotate270(&expected));
    }

    #[test]
    #[cfg_attr(rustfmt, rustfmt_skip)]
    fn test_draw_antialiased_line_segment_diagonal() {
        use image::imageops::rotate90;
        use pixelops::interpolate;

        let image: GrayImage = ImageBuffer::from_pixel(5, 5, Luma([1u8]));

        let expected: GrayImage = ImageBuffer::from_raw(5, 5, vec![
            1, 1, 1, 1, 1,
            1, 1, 2, 1, 1,
            1, 2, 1, 1, 1,
            2, 1, 1, 1, 1,
            1, 1, 1, 1, 1]).unwrap();

        let color = Luma([2u8]);
        let up_right = draw_antialiased_line_segment(&image, (0, 3), (2, 1), color, interpolate);
        assert_pixels_eq!(up_right, expected);

        let down_left = draw_antialiased_line_segment(&image, (2, 1), (0, 3), color, interpolate);
        assert_pixels_eq!(down_left, expected);

        let up_left = draw_antialiased_line_segment(&image, (1, 0), (3, 2), color, interpolate);
        assert_pixels_eq!(up_left, rotate90(&expected));

        let down_right = draw_antialiased_line_segment(&image, (3, 2), (1, 0), color, interpolate);
        assert_pixels_eq!(down_right, rotate90(&expected));
    }

    #[test]
    #[cfg_attr(rustfmt, rustfmt_skip)]
    fn test_draw_antialiased_line_segment_oct7_and_oct3() {
        use pixelops::interpolate;

        let image: GrayImage = ImageBuffer::from_pixel(5, 5, Luma([1u8]));

        // Gradient is 3/4
        let expected: GrayImage = ImageBuffer::from_raw(5, 5, vec![
            1,  1,  1,  13, 50,
            1,  1,  25, 37,  1,
            1,  37, 25,  1,  1,
            50, 13, 1,   1,  1,
            1,  1,  1,   1,  1]).unwrap();

        let color = Luma([50u8]);
        let oct7 = draw_antialiased_line_segment(&image, (0, 3), (4, 0), color, interpolate);
        assert_pixels_eq!(oct7, expected);

        let oct3 = draw_antialiased_line_segment(&image, (4, 0), (0, 3), color, interpolate);
        assert_pixels_eq!(oct3, expected);
    }

    macro_rules! bench_antialiased_lines {
        ($name:ident, $start:expr, $end:expr) => {
            #[bench]
            fn $name(b: &mut test::Bencher) {
                use pixelops::interpolate;
                use super::draw_antialiased_line_segment_mut;

                let mut image = GrayImage::new(500, 500);
                let color = Luma([50u8]);
                b.iter(|| {
                    draw_antialiased_line_segment_mut(&mut image, $start, $end, color, interpolate);
                    test::black_box(&image);
                    });
            }
        }
    }

    bench_antialiased_lines!(bench_draw_antialiased_line_segment_horizontal, (10, 10), (450, 10));
    bench_antialiased_lines!(bench_draw_antialiased_line_segment_vertical, (10, 10), (10, 450));
    bench_antialiased_lines!(bench_draw_antialiased_line_segment_diagonal, (10, 10), (450, 450));
    bench_antialiased_lines!(bench_draw_antialiased_line_segment_shallow, (10, 10), (450, 80));

    macro_rules! bench_cubic_bezier_curve {
        ($name:ident, $start:expr, $end:expr, $control_a:expr, $control_b:expr) => {
            #[bench]
            fn $name(b: &mut test::Bencher) {
                use super::draw_cubic_bezier_curve_mut;

                let mut image = GrayImage::new(500, 500);
                let color = Luma([50u8]);
                b.iter(|| {
                    draw_cubic_bezier_curve_mut(&mut image, $start, $end, $control_a, $control_b, color);
                    test::black_box(&image);
                    });
            }
        }
    }

    bench_cubic_bezier_curve!(bench_draw_cubic_bezier_curve_short, (100.0, 100.0), (130.0, 130.0), (110.0, 100.0), (120.0, 130.0));
    bench_cubic_bezier_curve!(bench_draw_cubic_bezier_curve_long, (100.0, 100.0), (400.0, 400.0), (500.0, 0.0), (0.0, 500.0));

    macro_rules! bench_hollow_ellipse {
        ($name:ident, $center:expr, $width_radius:expr, $height_radius:expr) => {
            #[bench]
            fn $name(b: &mut test::Bencher) {
                use super::draw_hollow_ellipse_mut;

                let mut image = GrayImage::new(500, 500);
                let color = Luma([50u8]);
                b.iter(|| {
                    draw_hollow_ellipse_mut(&mut image, $center, $width_radius, $height_radius, color);
                    test::black_box(&image);
                    });
            }
        }
    }

    bench_hollow_ellipse!(bench_bench_hollow_ellipse_circle, (200, 200), 80, 80);
    bench_hollow_ellipse!(bench_bench_hollow_ellipse_vertical, (200, 200), 40, 100);
    bench_hollow_ellipse!(bench_bench_hollow_ellipse_horizontal, (200, 200), 100, 40);

    macro_rules! bench_filled_ellipse {
        ($name:ident, $center:expr, $width_radius:expr, $height_radius:expr) => {
            #[bench]
            fn $name(b: &mut test::Bencher) {
                use super::draw_filled_ellipse_mut;

                let mut image = GrayImage::new(500, 500);
                let color = Luma([50u8]);
                b.iter(|| {
                    draw_filled_ellipse_mut(&mut image, $center, $width_radius, $height_radius, color);
                    test::black_box(&image);
                    });
            }
        }
    }

    bench_filled_ellipse!(bench_bench_filled_ellipse_circle, (200, 200), 80, 80);
    bench_filled_ellipse!(bench_bench_filled_ellipse_vertical, (200, 200), 40, 100);
    bench_filled_ellipse!(bench_bench_filled_ellipse_horizontal, (200, 200), 100, 40);

    #[bench]
    fn bench_draw_filled_rect_mut_rgb(b: &mut Bencher) {
        let mut image = RgbImage::new(200, 200);
        let color = Rgb([120u8, 60u8, 47u8]);
        let rect = Rect::at(50, 50).of_size(80, 90);
        b.iter(|| {
            draw_filled_rect_mut(&mut image, rect, color);
            black_box(&image);
        });
    }

    #[test]
    #[cfg_attr(rustfmt, rustfmt_skip)]
    fn test_draw_hollow_rect() {
        let image: GrayImage = ImageBuffer::from_pixel(5, 5, Luma([1u8]));

        let expected: GrayImage = ImageBuffer::from_raw(5, 5, vec![
            1, 1, 1, 1, 1,
            1, 1, 1, 1, 1,
            1, 1, 4, 4, 4,
            1, 1, 4, 1, 4,
            1, 1, 4, 4, 4]).unwrap();

        let actual = draw_hollow_rect(&image, Rect::at(2, 2).of_size(3, 3), Luma([4u8]));
        assert_pixels_eq!(actual, expected);
    }

    #[test]
    #[cfg_attr(rustfmt, rustfmt_skip)]
    fn test_draw_filled_rect() {
        let image: GrayImage = ImageBuffer::from_pixel(5, 5, Luma([1u8]));

        let expected: GrayImage = ImageBuffer::from_raw(5, 5, vec![
            1, 1, 1, 1, 1,
            1, 4, 4, 4, 1,
            1, 4, 4, 4, 1,
            1, 4, 4, 4, 1,
            1, 1, 1, 1, 1]).unwrap();

        let actual = draw_filled_rect(&image, Rect::at(1, 1).of_size(3, 3), Luma([4u8]));
        assert_pixels_eq!(actual, expected);
    }
}<|MERGE_RESOLUTION|>--- conflicted
+++ resolved
@@ -1,13 +1,6 @@
-//! Helpers for drawing basic shapes on images.
-
-<<<<<<< HEAD
 use image::{GenericImage, ImageBuffer, Pixel};
-use definitions::{VecBuffer, Clamp};
+use definitions::{VecBuffer, Clamp, Image};
 use conv::ValueInto;
-=======
-use image::{GenericImage, ImageBuffer};
-use definitions::Image;
->>>>>>> 15da51e1
 use rect::Rect;
 use std::mem::swap;
 use std::cmp::{min, max};
