--- conflicted
+++ resolved
@@ -30,18 +30,9 @@
 };
 
 mod text;
-<<<<<<< HEAD
 pub use self::text::{
-    GlyphString,
-    EdgePosition,
-    Position,
-    GlyphStrings,
-    draw_text,
-    draw_text_mut
+    draw_text, draw_text_mut, text_size, EdgePosition, GlyphString, GlyphStrings, Position,
 };
-=======
-pub use self::text::{draw_text, draw_text_mut, text_size};
->>>>>>> 4795ce00
 
 // Set pixel at (x, y) to color if this point lies within image bounds,
 // otherwise do nothing.
